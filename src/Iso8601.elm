module Iso8601 exposing (fromTime, toTime, decoder, encode)

{-| Convert between ISO-8601 date strings and POSIX times.

@docs fromTime, toTime, decoder, encode

-}

import Json.Decode as Decode exposing (Decoder)
import Json.Encode as Encode
import Parser exposing ((|.), (|=), Parser, andThen, end, int, map, oneOf, succeed, symbol)
import Time exposing (Month(..), utc)


{-| Decode an ISO-8601 date string to a `Time.Posix` value using [`toTime`](#toTime).
-}
decoder : Decoder Time.Posix
decoder =
    Decode.string
        |> Decode.andThen
            (\str ->
                case toTime str of
                    Err deadEnds ->
                        Decode.fail <| Parser.deadEndsToString deadEnds

                    Ok time ->
                        Decode.succeed time
            )


{-| Encode a `Time.Posix` value as an ISO-8601 date string using
[`fromTime`](#fromTime).
-}
encode : Time.Posix -> Encode.Value
encode =
    fromTime >> Encode.string


{-| Convert from an ISO-8601 date string to a `Time.Posix` value.

ISO-8601 date strings sometimes specify things in UTC. Other times, they specify
a non-UTC time as well as a UTC offset. Regardless of which format the ISO-8601
string uses, this function normalizes it and returns a time in UTC.

-}
toTime : String -> Result (List Parser.DeadEnd) Time.Posix
toTime str =
    Parser.run iso8601 str


{-| A fixed-length integer padded with zeroes.
-}
paddedInt : Int -> Parser Int
paddedInt quantity =
    let
        helper str =
            if String.length str == quantity then
                -- StringtoInt works on zero-padded integers
                case String.toInt str of
                    Just intVal ->
                        Parser.succeed intVal
                            |> Parser.map Parser.Done

                    Nothing ->
                        Parser.problem ("Invalid integer: \"" ++ str ++ "\"")

            else
                Parser.chompIf Char.isDigit
                    |> Parser.getChompedString
                    |> Parser.map (\nextChar -> Parser.Loop <| String.append str nextChar)
    in
    Parser.loop "" helper


msPerYear : Int
msPerYear =
    --365 * 24 * 60 * 60 * 1000
    31536000000


msPerDay : Int
msPerDay =
    -- 24 * 60 * 60 * 1000
    86400000


{-| A parsed day was outside the valid month range. (e.g. 0 is never a valid
day in a month, and neither is 32.
-}
invalidDay : Int -> Parser Int
invalidDay day =
    Parser.problem ("Invalid day: " ++ String.fromInt day)


epochYear : Int
epochYear =
    1970


yearMonthDay : ( Int, Int, Int ) -> Parser Int
yearMonthDay ( year, month, dayInMonth ) =
    if dayInMonth < 0 then
        invalidDay dayInMonth

    else
        let
            succeedWith extraMs =
                let
                    days =
                        if month < 3 || not (isLeapYear year) then
                            -- If we're in January or February, it doesn't matter
                            -- if we're in a leap year from a days-in-month perspective.
                            -- Only possible impact of laep years in this scenario is
                            -- if we received February 29, which is checked later.
                            -- Also, this doesn't matter if we explicitly aren't
                            -- in a leap year.
                            dayInMonth - 1

                        else
                            -- We're in a leap year in March-December, so add an extra
                            -- day (for Feb 29) compared to what we'd usually do.
                            dayInMonth

                    dayMs =
                        -- one extra day for each leap year
                        msPerDay * (days + (leapYearsBefore year - leapYearsBefore epochYear))

                    yearMs =
                        msPerYear * (year - epochYear)
                in
                Parser.succeed (extraMs + yearMs + dayMs)
        in
        case month of
            1 ->
                -- 31 days in January
                if dayInMonth > 31 then
                    invalidDay dayInMonth

                else
                    -- Add 0 days when in the first month of the year
                    succeedWith 0

            2 ->
                -- 28 days in February unless it's a leap year; then 29)
                if (dayInMonth > 29) || (dayInMonth == 29 && not (isLeapYear year)) then
                    invalidDay dayInMonth

                else
                    -- 31 days in January
                    -- (31 * 24 * 60 * 60 * 1000)
                    succeedWith 2678400000

            3 ->
                -- 31 days in March
                if dayInMonth > 31 then
                    invalidDay dayInMonth

                else
                    -- 28 days in February (leap years are handled elsewhere)
                    -- ((28 + 31) * 24 * 60 * 60 * 1000)
                    succeedWith 5097600000

            4 ->
                -- 30 days in April
                if dayInMonth > 30 then
                    invalidDay dayInMonth

                else
                    -- 31 days in March
                    -- ((31 + 28 + 31) * 24 * 60 * 60 * 1000)
                    succeedWith 7776000000

            5 ->
                -- 31 days in May
                if dayInMonth > 31 then
                    invalidDay dayInMonth

                else
                    -- 30 days in April
                    -- ((30 + 31 + 28 + 31) * 24 * 60 * 60 * 1000)
                    succeedWith 10368000000

            6 ->
                -- 30 days in June
                if dayInMonth > 30 then
                    invalidDay dayInMonth

                else
                    -- 31 days in May
                    -- ((31 + 30 + 31 + 28 + 31) * 24 * 60 * 60 * 1000)
                    succeedWith 13046400000

            7 ->
                -- 31 days in July
                if dayInMonth > 31 then
                    invalidDay dayInMonth

                else
                    -- 30 days in June
                    -- ((30 + 31 + 30 + 31 + 28 + 31) * 24 * 60 * 60 * 1000)
                    succeedWith 15638400000

            8 ->
                -- 31 days in August
                if dayInMonth > 31 then
                    invalidDay dayInMonth

                else
                    -- 31 days in July
                    -- ((31 + 30 + 31 + 30 + 31 + 28 + 31) * 24 * 60 * 60 * 1000)
                    succeedWith 18316800000

            9 ->
                -- 30 days in September
                if dayInMonth > 30 then
                    invalidDay dayInMonth

                else
                    -- 31 days in August
                    -- ((31 + 31 + 30 + 31 + 30 + 31 + 28 + 31) * 24 * 60 * 60 * 1000)
                    succeedWith 20995200000

            10 ->
                -- 31 days in October
                if dayInMonth > 31 then
                    invalidDay dayInMonth

                else
                    -- 30 days in September
                    -- ((30 + 31 + 31 + 30 + 31 + 30 + 31 + 28 + 31) * 24 * 60 * 60 * 1000)
                    succeedWith 23587200000

            11 ->
                -- 30 days in November
                if dayInMonth > 30 then
                    invalidDay dayInMonth

                else
                    -- 31 days in October
                    -- ((31 + 30 + 31 + 31 + 30 + 31 + 30 + 31 + 28 + 31) * 24 * 60 * 60 * 1000)
                    succeedWith 26265600000

            12 ->
                -- 31 days in December
                if dayInMonth > 31 then
                    invalidDay dayInMonth

                else
                    -- 30 days in November
                    -- ((30 + 31 + 30 + 31 + 31 + 30 + 31 + 30 + 31 + 28 + 31) * 24 * 60 * 60 * 1000)
                    succeedWith 28857600000

            _ ->
                Parser.problem ("Invalid month: \"" ++ String.fromInt month ++ "\"")


fromParts : Int -> Int -> Int -> Int -> Int -> Int -> Time.Posix
fromParts monthYearDayMs hour minute second ms utcOffsetMinutes =
    Time.millisToPosix
        (monthYearDayMs
            + (hour * 60 * 60 * 1000)
            -- Incoroprate and discard UTC offset
            + ((minute - utcOffsetMinutes) * 60 * 1000)
            + (second * 1000)
            + ms
        )


{-| From <https://www.timeanddate.com/date/leapyear.html>

In the Gregorian calendar three criteria must be taken into account to identify leap years:

  - The year can be evenly divided by 4;
  - If the year can be evenly divided by 100, it is NOT a leap year, unless;
  - The year is also evenly divisible by 400. Then it is a leap year.

This means that in the Gregorian calendar, the years 2000 and 2400 are leap years, while 1800, 1900, 2100, 2200, 2300 and 2500 are NOT leap years.

-}
isLeapYear : Int -> Bool
isLeapYear year =
    (modBy 4 year == 0) && ((modBy 100 year /= 0) || (modBy 400 year == 0))


leapYearsBefore : Int -> Int
leapYearsBefore y1 =
    let
        y =
            y1 - 1
    in
    (y // 4) - (y // 100) + (y // 400)


{-| YYYY-MM-DDTHH:mm:ss.sssZ or ±YYYYYY-MM-DDTHH:mm:ss.sssZ
-}
iso8601 : Parser Time.Posix
iso8601 =
    -- TODO account for format variations, including those with UTC offsets
    monthYearDayInMs
        -- YYYY-MM-DD
        |> andThen
            (\datePart ->
                oneOf
                    [ succeed (fromParts datePart)
                        |. symbol "T"
                        |= paddedInt 2
                        -- HH
                        |= oneOf
                            [ succeed identity
                                |. symbol ":"
                                |= paddedInt 2
                            , paddedInt 2
                            ]
                        -- mm
                        |= oneOf
                            [ succeed identity
                                |. symbol ":"
                                |= paddedInt 2
                            , paddedInt 2
                            ]
                        -- ss
                        |= oneOf
                            [ succeed identity
                                |. symbol "."
                                |= fractionsOfASecondInMs
                            , succeed 0
                            ]
                        -- SSS
<<<<<<< HEAD
                        |= oneOf
                            [ -- "Z" means UTC
                              map (\_ -> 0) (symbol "Z")

                            -- +05:00 means UTC+5 whereas -11:30 means UTC-11.5
                            , succeed utcOffsetMinutesFromParts
                                |= oneOf
                                    [ map (\_ -> 1) (symbol "+")
                                    , map (\_ -> -1) (symbol "-")
                                    ]
                                |= paddedInt 2
                                |. symbol ":"
                                |= paddedInt 2

                            -- No "Z" is valid
                            , succeed 0
                                |. end
                            ]
=======
                        |= utcOffsetInMinutes
                        |. end
>>>>>>> 0bedeb67
                    , succeed (fromParts datePart 0 0 0 0 0)
                        |. end
                    ]
            )


utcOffsetInMinutes : Parser Int
utcOffsetInMinutes =
    let
        utcOffsetMinutesFromParts : Int -> Int -> Int -> Int
        utcOffsetMinutesFromParts multiplier hours minutes =
            -- multiplier is either 1 or -1 (for negative UTC offsets)
            multiplier * (hours * 60) + minutes
    in
    Parser.succeed identity
        |= oneOf
            [ -- "Z" means UTC
              map (\_ -> 0) (symbol "Z")

            -- +05:00 means UTC+5 whereas -11:30 means UTC-11.5
            , succeed utcOffsetMinutesFromParts
                |= oneOf
                    [ map (\_ -> 1) (symbol "+")
                    , map (\_ -> -1) (symbol "-")
                    ]
                -- support 01, 0100 and 01:00
                |= paddedInt 2
                |= oneOf
                    [ succeed identity
                        |. symbol ":"
                        |= paddedInt 2
                    , paddedInt 2
                    , succeed 0
                    ]
            ]


{-| Parse fractions of a second, and convert to milliseconds
-}
fractionsOfASecondInMs : Parser Int
fractionsOfASecondInMs =
    Parser.chompWhile Char.isDigit
        |> Parser.getChompedString
        |> Parser.andThen
            (\str ->
                if String.length str <= 9 then
                    case String.toFloat ("0." ++ str) of
                        Just floatVal ->
                            Parser.succeed (round (floatVal * 1000))

                        Nothing ->
                            Parser.problem ("Invalid float: \"" ++ str ++ "\"")

                else
                    Parser.problem
                        ("Expected at most 9 digits, but got "
                            ++ String.fromInt (String.length str)
                        )
            )


{-| Parse the year, month, and day, and convert to milliseconds since the epoch.

We need all three pieces information at once to do this conversion, because of
leap years. Without knowing Month, Year, and Day, we can't tell whether to
succeed or problem when we encounter February 29.

-}
monthYearDayInMs : Parser Int
monthYearDayInMs =
    Parser.succeed (\year month day -> ( year, month, day ))
        |= paddedInt 4
        -- YYYY
        |= oneOf
            [ succeed identity
                |. symbol "-"
                |= paddedInt 2
            , paddedInt 2
            ]
        -- MM
        |= oneOf
            [ succeed identity
                |. symbol "-"
                |= paddedInt 2
            , paddedInt 2
            ]
        -- DD
        |> Parser.andThen yearMonthDay


{-| Inflate a Posix integer into a more memory-intensive ISO-8601 date string.

It's generally best to avoid doing this unless an external API requires it.

(UTC integers are less error-prone, take up less memory, and are more efficient
for time arithmetic.)

Format: YYYY-MM-DDTHH:mm:ss.SSSZ

-}
fromTime : Time.Posix -> String
fromTime time =
    ---- YYYY
    toPaddedString 4 (Time.toYear utc time)
        ++ "-"
        -- MM
        ++ toPaddedString 2 (fromMonth (Time.toMonth utc time))
        ++ "-"
        -- DD
        ++ toPaddedString 2 (Time.toDay utc time)
        ++ "T"
        -- HH
        ++ toPaddedString 2 (Time.toHour utc time)
        ++ ":"
        -- mm
        ++ toPaddedString 2 (Time.toMinute utc time)
        ++ ":"
        -- ss
        ++ toPaddedString 2 (Time.toSecond utc time)
        ++ "."
        -- SSS
        ++ toPaddedString 3 (Time.toMillis utc time)
        ++ "Z"


toPaddedString : Int -> Int -> String
toPaddedString digits time =
    String.padLeft digits '0' (String.fromInt time)


fromMonth : Time.Month -> Int
fromMonth month =
    case month of
        Jan ->
            1

        Feb ->
            2

        Mar ->
            3

        Apr ->
            4

        May ->
            5

        Jun ->
            6

        Jul ->
            7

        Aug ->
            8

        Sep ->
            9

        Oct ->
            10

        Nov ->
            11

        Dec ->
            12<|MERGE_RESOLUTION|>--- conflicted
+++ resolved
@@ -326,29 +326,8 @@
                             , succeed 0
                             ]
                         -- SSS
-<<<<<<< HEAD
-                        |= oneOf
-                            [ -- "Z" means UTC
-                              map (\_ -> 0) (symbol "Z")
-
-                            -- +05:00 means UTC+5 whereas -11:30 means UTC-11.5
-                            , succeed utcOffsetMinutesFromParts
-                                |= oneOf
-                                    [ map (\_ -> 1) (symbol "+")
-                                    , map (\_ -> -1) (symbol "-")
-                                    ]
-                                |= paddedInt 2
-                                |. symbol ":"
-                                |= paddedInt 2
-
-                            -- No "Z" is valid
-                            , succeed 0
-                                |. end
-                            ]
-=======
                         |= utcOffsetInMinutes
                         |. end
->>>>>>> 0bedeb67
                     , succeed (fromParts datePart 0 0 0 0 0)
                         |. end
                     ]
@@ -383,7 +362,11 @@
                     , paddedInt 2
                     , succeed 0
                     ]
-            ]
+
+            -- No "Z" is valid
+            , succeed 0
+                |. end
+            ]            
 
 
 {-| Parse fractions of a second, and convert to milliseconds
